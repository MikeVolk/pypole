import typing
from typing import Any, Tuple

import numpy as np
from numpy.typing import ArrayLike, NDArray
<<<<<<< HEAD
from pypole import convert
import logging
=======

from pypole import NDArray64, convert
>>>>>>> fdda3a3f

LOG = logging.getLogger(__name__)

def get_random_sources(
    n_sources: int,
    x_range: tuple[float, float] = (-3.0e-6, 3.0e-6),
    y_range: tuple[float, float] = (-3.0e-6, 3.0e-6),
    z_range: tuple[float, float] = (1e-6, 4e-6),
    moment_range: tuple[float, float] = (1e-14, 1e-14),
) -> tuple[NDArray64, NDArray64]:
    """Generate diction of point source parameters

    Parameters
    ----------
    n_sources: int
             Number of sources per map
    x_range:  tuple (min, max)
        range for possible values
    y_range: tuple (min, max)
        range for possible values
    z_range: tuple (min, max)
        range of z for each source
    moment_range:  tuple (min, max)
        range of moments to generate

    Returns
    -------
        ndarrays of location and source_vector
            location (n_sources, 3): x_source, y_source, z_source
            source_vector (n_sources, 3): x,y,z components of dipole moment

    Notes
    -----
    The range of x,y positions for the dipole is currently limited to the central micron'
    """

    # get the locations of the sources
    locations = get_random_locations(n_sources, x_range, y_range, z_range)
    # reshape total location to be (n_maps, n_sources, (x,y,z))
    locations = locations.reshape(n_sources, 3)

    # calculate the x/y/z components
    dim = get_random_dim(moment_range, n_sources)
    xyz = convert.dim2xyz(dim)

    # reshape xyz to be (n_sources, (x,y,z))
    source_vector = xyz.reshape(n_sources, 3)

    return locations, source_vector


def get_random_dim(moment_range, n_sources):
    """Generate randomly distributed dipole moments on the unit sphere

    Parameters
    ----------
    moment_range: tuple (min, max)
        range of moments to generate
    n_maps: int
        number of maps to generate
    n_sources: int
        number of sources per map

    Returns
    -------
    dim: ndarray
        dipole moments in (declination, inclination, moment) format

    Examples
    --------
    >>> np.random.seed(0)
    >>> get_random_dim((1e-14, 1e-14), 2)
    >>> array([[ 1.97572861e+02, -1.18603363e+01,  1.00000000e-14], [ 2.57468172e+02, -5.15016644e+00,  1.00000000e-14]])

    """
    # get random declinations from uniform distribution (rand)
    declination = np.random.uniform(0, 360, n_sources)
    # get random inclinations from uniform distribution (rand)
    inclination = np.rad2deg(np.arccos(2 * np.random.rand(n_sources) - 1)) - 90
    # get uniform distribution of moment magnitude
    moment_scalar = np.random.uniform(moment_range[0], moment_range[1], size=n_sources)
    return np.stack([declination, inclination, moment_scalar]).T


def get_random_locations(n_sources, x_range, y_range, z_range):
    """Generate random locations for sources within the source region of the map (x_range, y_range, z_range)

    Parameters
    ----------
    n_sources: int
        number of sources per map
    x_range: tuple (min, max)
        range for possible values
    y_range: tuple (min, max)
        range for possible values
    z_range: tuple (min, max)
        range of z for each source

    Returns
    -------
    locations: ndarray
        x,y,z locations of sources

    Examples
    --------
    >>> np.random.seed(0)
    >>> get_random_locations(2, (-3e-6, 3e-6), (-3e-6, 3e-6), (1e-6, 4e-6))
    >>> array([[2.92881024e-07, 6.16580256e-07, 2.27096440e-06],[1.29113620e-06, 2.69299098e-07, 2.93768234e-06]])

    """

    # get uniform distribution of x/y locations
    x_source = np.random.uniform(x_range[0], x_range[1], size=n_sources)
    y_source = np.random.uniform(y_range[0], y_range[1], size=n_sources)
    z_source = np.random.uniform(z_range[0], z_range[1], size=n_sources)
    return np.stack([x_source, y_source, z_source]).T


<<<<<<< HEAD
def get_grid(pixels: Tuple[int,int] = (100, 100), pixel_size: float = 5e-6) -> NDArray:
=======
def get_grid(
    pixels: int = 100, pixel_size: float = 5e-6
) -> tuple[NDArray64, NDArray64]:
>>>>>>> fdda3a3f
    """Generate observation coordinates of the map

    Parameters
    ----------
    n_pixel: int
        number of grid points (i.e. pixel) in the map
    pixel_size: float
        size of a single pixel (x/y are the same) in micron.
        defines: left map edge = -(pixel*pixel_size)/2, right map edge = (pixel*pixel_size)/2
    """

    if len(pixels) != 2:
        LOG.warning("pixels should be a tuple of (x,y) pixel size. Setting to ({pixels},{pixels})")
        pixels = (pixels, pixels)

    x_points = np.linspace(-pixels[0], pixels[0], pixels[0])
    y_points = np.linspace(-pixels[1], pixels[1], pixels[1])

    x_grid = np.ones((pixels, pixels)) * (x_points * pixel_size) / 2
    y_grid = np.ones((pixels, pixels)) * (y_points * pixel_size) / 2
    return x_grid, y_grid.T<|MERGE_RESOLUTION|>--- conflicted
+++ resolved
@@ -3,15 +3,11 @@
 
 import numpy as np
 from numpy.typing import ArrayLike, NDArray
-<<<<<<< HEAD
-from pypole import convert
 import logging
-=======
 
 from pypole import NDArray64, convert
->>>>>>> fdda3a3f
+LOG = logging.getLogger(__name__)
 
-LOG = logging.getLogger(__name__)
 
 def get_random_sources(
     n_sources: int,
@@ -128,13 +124,7 @@
     return np.stack([x_source, y_source, z_source]).T
 
 
-<<<<<<< HEAD
 def get_grid(pixels: Tuple[int,int] = (100, 100), pixel_size: float = 5e-6) -> NDArray:
-=======
-def get_grid(
-    pixels: int = 100, pixel_size: float = 5e-6
-) -> tuple[NDArray64, NDArray64]:
->>>>>>> fdda3a3f
     """Generate observation coordinates of the map
 
     Parameters
