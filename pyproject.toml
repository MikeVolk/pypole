--- conflicted
+++ resolved
@@ -27,15 +27,11 @@
   "Programming Language :: Python :: 3.9",
 ]
 
+[tool.poetry.scripts]
+# Entry points for the package https://python-poetry.org/docs/pyproject/#scripts
+"pypole" = "pypole.__main__:app"
 
 [tool.poetry.dependencies]
-<<<<<<< HEAD
-python = "^3.9"
-numpy = "^1.23.4"
-scipy = "^1.9.3"
-numba = "^0.56.4"
-matplotlib = "^3.6.2"
-=======
 python = "~3.10"
 numpy = "^1.23.4"
 scipy = "^1.9.3"
@@ -43,7 +39,6 @@
 mkdocs = "^1.4.2"
 mkdocstrings = "^0.20.0"
 tqdm = "^4.65.0"
->>>>>>> 9390665b
 
 [tool.poetry.dev-dependencies]
 bandit = "*"
@@ -52,10 +47,6 @@
 isort = "*"
 mypy = "*"
 mypy-extensions = "*"
-<<<<<<< HEAD
-pre-commit = "*"
-=======
->>>>>>> 9390665b
 pydocstyle = "*"
 pylint = "*"
 pytest = "*"
@@ -65,15 +56,12 @@
 coverage-badge = "*"
 pytest-cov = "*"
 jupyterlab = "*"
-<<<<<<< HEAD
-=======
 matplotlib = "*"
 pre-commit = "*"
 mkdocs = "*"
 mkdocstrings = "*"
 mkdocs-material = "*"
 mkdocstrings-python = "*"
->>>>>>> 9390665b
 
 [tool.black]
 # https://github.com/psf/black
